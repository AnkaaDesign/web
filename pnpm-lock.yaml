--- conflicted
+++ resolved
@@ -191,12 +191,6 @@
       react-intersection-observer:
         specifier: ^9.16.0
         version: 9.16.0(react-dom@18.3.1(react@18.3.1))(react@18.3.1)
-<<<<<<< HEAD
-      react-pdf:
-        specifier: ^10.2.0
-        version: 10.2.0(@types/react@19.1.13)(react-dom@18.3.1(react@18.3.1))(react@18.3.1)
-=======
->>>>>>> f3c71b26
       react-resizable-panels:
         specifier: ^3.0.6
         version: 3.0.6(react-dom@18.3.1(react@18.3.1))(react@18.3.1)
@@ -264,18 +258,9 @@
       autoprefixer:
         specifier: ^10.4.20
         version: 10.4.21(postcss@8.5.6)
-<<<<<<< HEAD
-      glob:
-        specifier: ^11.0.3
-        version: 11.0.3
-      happy-dom:
-        specifier: ^20.0.0
-        version: 20.0.8
-=======
       happy-dom:
         specifier: ^20.0.0
         version: 20.0.7
->>>>>>> f3c71b26
       jsdom:
         specifier: ^27.0.0
         version: 27.0.1(postcss@8.5.6)
@@ -293,11 +278,7 @@
         version: 6.3.6(@types/node@24.7.0)(jiti@1.21.7)
       vitest:
         specifier: ^3.2.4
-<<<<<<< HEAD
-        version: 3.2.4(@types/node@24.7.0)(@vitest/ui@3.2.4)(happy-dom@20.0.8)(jiti@1.21.7)(jsdom@27.0.1(postcss@8.5.6))
-=======
         version: 3.2.4(@types/node@24.7.0)(@vitest/ui@3.2.4)(happy-dom@20.0.7)(jiti@1.21.7)(jsdom@27.0.1(postcss@8.5.6))
->>>>>>> f3c71b26
 
 packages:
 
@@ -647,14 +628,6 @@
     peerDependencies:
       react: '*'
 
-  '@isaacs/balanced-match@4.0.1':
-    resolution: {integrity: sha512-yzMTt9lEb8Gv7zRioUilSglI0c0smZ9k5D65677DLWLtWJaXIS3CqcGyUFByYKlnUj6TkjLVs54fBl6+TiGQDQ==}
-    engines: {node: 20 || >=22}
-
-  '@isaacs/brace-expansion@5.0.0':
-    resolution: {integrity: sha512-ZT55BDLV0yv0RBm2czMiZ+SqCGO7AvmOM3G/w2xhVPH+te0aKgFjmBvGlL1dH+ql2tgGO3MVrbb3jCKyvpgnxA==}
-    engines: {node: 20 || >=22}
-
   '@isaacs/cliui@8.0.2':
     resolution: {integrity: sha512-O8jcjabXaleOG9DQ0+ARXWZBTfnP4WNAqzuiJK7ll44AmxGKv/J2M4TPjxjY3znBCfvBXFzucm1twdyFybFqEA==}
     engines: {node: '>=12'}
@@ -682,70 +655,6 @@
     resolution: {integrity: sha512-Obb0/gEd/HReTlg8ttaYk+0m62gQJmCblMOjHSMHRrBP2zdfKMHLCRbh/6ex9fSUJMKdjjIEiohwkbGD3wj2Nw==}
     peerDependencies:
       three: '>= 0.159.0'
-
-  '@napi-rs/canvas-android-arm64@0.1.80':
-    resolution: {integrity: sha512-sk7xhN/MoXeuExlggf91pNziBxLPVUqF2CAVnB57KLG/pz7+U5TKG8eXdc3pm0d7Od0WreB6ZKLj37sX9muGOQ==}
-    engines: {node: '>= 10'}
-    cpu: [arm64]
-    os: [android]
-
-  '@napi-rs/canvas-darwin-arm64@0.1.80':
-    resolution: {integrity: sha512-O64APRTXRUiAz0P8gErkfEr3lipLJgM6pjATwavZ22ebhjYl/SUbpgM0xcWPQBNMP1n29afAC/Us5PX1vg+JNQ==}
-    engines: {node: '>= 10'}
-    cpu: [arm64]
-    os: [darwin]
-
-  '@napi-rs/canvas-darwin-x64@0.1.80':
-    resolution: {integrity: sha512-FqqSU7qFce0Cp3pwnTjVkKjjOtxMqRe6lmINxpIZYaZNnVI0H5FtsaraZJ36SiTHNjZlUB69/HhxNDT1Aaa9vA==}
-    engines: {node: '>= 10'}
-    cpu: [x64]
-    os: [darwin]
-
-  '@napi-rs/canvas-linux-arm-gnueabihf@0.1.80':
-    resolution: {integrity: sha512-eyWz0ddBDQc7/JbAtY4OtZ5SpK8tR4JsCYEZjCE3dI8pqoWUC8oMwYSBGCYfsx2w47cQgQCgMVRVTFiiO38hHQ==}
-    engines: {node: '>= 10'}
-    cpu: [arm]
-    os: [linux]
-
-  '@napi-rs/canvas-linux-arm64-gnu@0.1.80':
-    resolution: {integrity: sha512-qwA63t8A86bnxhuA/GwOkK3jvb+XTQaTiVML0vAWoHyoZYTjNs7BzoOONDgTnNtr8/yHrq64XXzUoLqDzU+Uuw==}
-    engines: {node: '>= 10'}
-    cpu: [arm64]
-    os: [linux]
-
-  '@napi-rs/canvas-linux-arm64-musl@0.1.80':
-    resolution: {integrity: sha512-1XbCOz/ymhj24lFaIXtWnwv/6eFHXDrjP0jYkc6iHQ9q8oXKzUX1Lc6bu+wuGiLhGh2GS/2JlfORC5ZcXimRcg==}
-    engines: {node: '>= 10'}
-    cpu: [arm64]
-    os: [linux]
-
-  '@napi-rs/canvas-linux-riscv64-gnu@0.1.80':
-    resolution: {integrity: sha512-XTzR125w5ZMs0lJcxRlS1K3P5RaZ9RmUsPtd1uGt+EfDyYMu4c6SEROYsxyatbbu/2+lPe7MPHOO/0a0x7L/gw==}
-    engines: {node: '>= 10'}
-    cpu: [riscv64]
-    os: [linux]
-
-  '@napi-rs/canvas-linux-x64-gnu@0.1.80':
-    resolution: {integrity: sha512-BeXAmhKg1kX3UCrJsYbdQd3hIMDH/K6HnP/pG2LuITaXhXBiNdh//TVVVVCBbJzVQaV5gK/4ZOCMrQW9mvuTqA==}
-    engines: {node: '>= 10'}
-    cpu: [x64]
-    os: [linux]
-
-  '@napi-rs/canvas-linux-x64-musl@0.1.80':
-    resolution: {integrity: sha512-x0XvZWdHbkgdgucJsRxprX/4o4sEed7qo9rCQA9ugiS9qE2QvP0RIiEugtZhfLH3cyI+jIRFJHV4Fuz+1BHHMg==}
-    engines: {node: '>= 10'}
-    cpu: [x64]
-    os: [linux]
-
-  '@napi-rs/canvas-win32-x64-msvc@0.1.80':
-    resolution: {integrity: sha512-Z8jPsM6df5V8B1HrCHB05+bDiCxjE9QA//3YrkKIdVDEwn5RKaqOxCJDRJkl48cJbylcrJbW4HxZbTte8juuPg==}
-    engines: {node: '>= 10'}
-    cpu: [x64]
-    os: [win32]
-
-  '@napi-rs/canvas@0.1.80':
-    resolution: {integrity: sha512-DxuT1ClnIPts1kQx8FBmkk4BQDTfI5kIzywAaMjQSXfNnra5UFU9PwurXrl+Je3bJ6BGsp/zmshVVFbCmyI+ww==}
-    engines: {node: '>= 10'}
 
   '@nodelib/fs.scandir@2.1.5':
     resolution: {integrity: sha512-vq24Bq3ym5HEQm2NKCr3yXDwjc7vTsEThRDnkp2DK9p1uqLR+DHurm/NOTo0KG7HYHU7eppKZj3MyqYuMBf62g==}
@@ -1610,13 +1519,8 @@
   '@types/babel__traverse@7.28.0':
     resolution: {integrity: sha512-8PvcXf70gTDZBgt9ptxJ8elBeBjcLOAcOtoO/mPJjtji1+CdGbHgm77om1GrsPxsiE+uXIpNSK64UYaIwQXd4Q==}
 
-<<<<<<< HEAD
-  '@types/chai@5.2.3':
-    resolution: {integrity: sha512-Mw558oeA9fFbv65/y4mHtXDs9bPnFMZAL/jxdPFUpOHHIXX91mcgEHbS5Lahr+pwZFR8A7GQleRWeI6cGFC2UA==}
-=======
   '@types/chai@5.2.2':
     resolution: {integrity: sha512-8kB30R7Hwqf40JPiKhVzodJs2Qc1ZJ5zuT3uzw5Hq/dhNCl3G3l83jfpdI1e20BP348+fV7VIL/+FxaXkqBmWg==}
->>>>>>> f3c71b26
 
   '@types/d3-array@3.2.2':
     resolution: {integrity: sha512-hOLWVbm7uRza0BYXpIIW5pxfrKe0W+D5lrFiAEYR+pb6w3N2SwSMaJbXdUfSEv+dT4MfHBLtn5js0LAWaO6otw==}
@@ -1657,13 +1561,8 @@
   '@types/lodash@4.17.20':
     resolution: {integrity: sha512-H3MHACvFUEiujabxhaI/ImO6gUrd8oOurg7LQtS7mbwIXA/cUqWrvBsaeJ23aZEPk1TAYkurjfMbSELfoCXlGA==}
 
-<<<<<<< HEAD
-  '@types/node@20.19.23':
-    resolution: {integrity: sha512-yIdlVVVHXpmqRhtyovZAcSy0MiPcYWGkoO4CGe/+jpP0hmNuihm4XhHbADpK++MsiLHP5MVlv+bcgdF99kSiFQ==}
-=======
   '@types/node@20.19.22':
     resolution: {integrity: sha512-hRnu+5qggKDSyWHlnmThnUqg62l29Aj/6vcYgUaSFL9oc7DVjeWEQN3PRgdSc6F8d9QRMWkf36CLMch1Do/+RQ==}
->>>>>>> f3c71b26
 
   '@types/node@24.7.0':
     resolution: {integrity: sha512-IbKooQVqUBrlzWTi79E8Fw78l8k1RNtlDDNWsFZs7XonuQSJ8oNYfEeclhprUldXISRMLzBpILuKgPlIxm+/Yw==}
@@ -2303,11 +2202,6 @@
     resolution: {integrity: sha512-7Bv8RF0k6xjo7d4A/PxYLbUCfb6c+Vpd2/mB2yRDlew7Jb5hEXiCD9ibfO7wpk8i4sevK6DFny9h7EYbM3/sHg==}
     hasBin: true
 
-  glob@11.0.3:
-    resolution: {integrity: sha512-2Nim7dha1KVkaiF4q6Dj+ngPPMdfvLJEOpZk/jKiUAkqKebpGAWQXAq9z1xu9HKu5lWfqw/FASuccEjyznjPaA==}
-    engines: {node: 20 || >=22}
-    hasBin: true
-
   glsl-noise@0.0.0:
     resolution: {integrity: sha512-b/ZCF6amfAUb7dJM/MxRs7AetQEahYzJ8PtgfrmEdtw6uyGOr+ZSGtgjFm6mfsBkxJ4d2W7kg+Nlqzqvn3Bc0w==}
 
@@ -2315,13 +2209,8 @@
     resolution: {integrity: sha512-ZUKRh6/kUFoAiTAtTYPZJ3hw9wNxx+BIBOijnlG9PnrJsCcSjs1wyyD6vJpaYtgnzDrKYRSqf3OO6Rfa93xsRg==}
     engines: {node: '>= 0.4'}
 
-<<<<<<< HEAD
-  happy-dom@20.0.8:
-    resolution: {integrity: sha512-TlYaNQNtzsZ97rNMBAm8U+e2cUQXNithgfCizkDgc11lgmN4j9CKMhO3FPGKWQYPwwkFcPpoXYF/CqEPLgzfOg==}
-=======
   happy-dom@20.0.7:
     resolution: {integrity: sha512-CywLfzmYxP5OYpuAG0usFY0CpxJtwYR+w8Mms5J8W29Y2Pzf6rbfQS2M523tRZTb0oLA+URopPtnAQX2fupHZQ==}
->>>>>>> f3c71b26
     engines: {node: '>=20.0.0'}
 
   has-symbols@1.1.0:
@@ -2431,10 +2320,6 @@
 
   jackspeak@3.4.3:
     resolution: {integrity: sha512-OGlZQpz2yfahA/Rd1Y8Cd9SIEsqvXkLVoSw/cgwhnhFMDbsQFeZYoJJ7bIZBS9BcamUW96asq/npPWugM+RQBw==}
-
-  jackspeak@4.1.1:
-    resolution: {integrity: sha512-zptv57P3GpL+O0I7VdMJNBZCu+BPHVQUk55Ft8/QCJjTVxrnJHuVuX/0Bl2A6/+2oyR/ZMEuFKwmzqqZ/U5nPQ==}
-    engines: {node: 20 || >=22}
 
   jiti@1.21.7:
     resolution: {integrity: sha512-/imKNG4EbWNrVjoNC/1H5/9GFy+tqjGBHCaSsN+P2RnPqjsLmv6UD3Ej+Kj8nBWaRAwyk7kK5ZUc+OEatnTR3A==}
@@ -2528,19 +2413,8 @@
       '@types/three': '>=0.134.0'
       three: '>=0.134.0'
 
-<<<<<<< HEAD
-  magic-string@0.30.21:
-    resolution: {integrity: sha512-vd2F4YUyEXKGcLHoq+TEyCjxueSeHnFxyyjNp80yg0XV4vUhnDer/lvvlqM/arB5bXQN5K2/3oinyCRyx8T2CQ==}
-
-  make-cancellable-promise@2.0.0:
-    resolution: {integrity: sha512-3SEQqTpV9oqVsIWqAcmDuaNeo7yBO3tqPtqGRcKkEo0lrzD3wqbKG9mkxO65KoOgXqj+zH2phJ2LiAsdzlogSw==}
-
-  make-event-props@2.0.0:
-    resolution: {integrity: sha512-G/hncXrl4Qt7mauJEXSg3AcdYzmpkIITTNl5I+rH9sog5Yw0kK6vseJjCaPfOXqOqQuPUP89Rkhfz5kPS8ijtw==}
-=======
   magic-string@0.30.19:
     resolution: {integrity: sha512-2N21sPY9Ws53PZvsEpVtNuSW+ScYbQdp4b9qUaL+9QkHUrGFKo56Lg9Emg5s9V/qrtNBmiR01sYhUOwu3H+VOw==}
->>>>>>> f3c71b26
 
   material-colors@1.2.6:
     resolution: {integrity: sha512-6qE4B9deFBIa9YSpOc9O0Sgc43zTeVYbgDT5veRKSlB2+ZuHNoVVxA1L/ckMUayV9Ay9y7Z/SZCLcGteW9i7bg==}
@@ -2551,17 +2425,6 @@
 
   mdn-data@2.12.2:
     resolution: {integrity: sha512-IEn+pegP1aManZuckezWCO+XZQDplx1366JoVhTpMpBB1sPey/SbveZQUosKiKiGYjg1wH4pMlNgXbCiYgihQA==}
-<<<<<<< HEAD
-
-  merge-refs@2.0.0:
-    resolution: {integrity: sha512-3+B21mYK2IqUWnd2EivABLT7ueDhb0b8/dGK8LoFQPrU61YITeCMn14F7y7qZafWNZhUEKb24cJdiT5Wxs3prg==}
-    peerDependencies:
-      '@types/react': ^16.8.0 || ^17.0.0 || ^18.0.0 || ^19.0.0
-    peerDependenciesMeta:
-      '@types/react':
-        optional: true
-=======
->>>>>>> f3c71b26
 
   merge2@1.4.1:
     resolution: {integrity: sha512-8q7VEgMJW4J8tcfVPy8g09NcQwZdbwFEqhe/WZkoIzjn/3TGDwtOCYtXGxA3O8tPzpczCCDgv+P2P5y00ZJOOg==}
@@ -2591,13 +2454,6 @@
     resolution: {integrity: sha512-I9jwMn07Sy/IwOj3zVkVik2JTvgpaykDZEigL6Rx6N9LbMywwUSMtxET+7lVoDLLd3O3IXwJwvuuns8UB/HeAg==}
     engines: {node: '>=4'}
 
-<<<<<<< HEAD
-  minimatch@10.0.3:
-    resolution: {integrity: sha512-IPZ167aShDZZUMdRk66cyQAW3qr0WzbHkPdMYa8bzZhlHhO3jALbKdxcaak7W9FfT2rZNpQuUu4Od7ILEpXSaw==}
-    engines: {node: 20 || >=22}
-
-=======
->>>>>>> f3c71b26
   minimatch@9.0.5:
     resolution: {integrity: sha512-G6T0ZX48xgozx7587koeX9Ys2NYy6Gmv//P89sEte9V9whIapMNF4idKxnW2QtCcLiTWlb/wfCabAtAFWhhBow==}
     engines: {node: '>=16 || 14 >=14.17'}
@@ -2670,13 +2526,6 @@
     resolution: {integrity: sha512-Xa4Nw17FS9ApQFJ9umLiJS4orGjm7ZzwUrwamcGQuHSzDyth9boKDaycYdDcZDuqYATXw4HFXgaqWTctW/v1HA==}
     engines: {node: '>=16 || 14 >=14.18'}
 
-<<<<<<< HEAD
-  path-scurry@2.0.0:
-    resolution: {integrity: sha512-ypGJsmGtdXUOeM5u93TyeIEfEhM6s+ljAhrk5vAvSx8uyY/02OvrZnA0YNGUrPXfpJMgI1ODd3nwz8Npx4O4cg==}
-    engines: {node: 20 || >=22}
-
-=======
->>>>>>> f3c71b26
   pathe@2.0.3:
     resolution: {integrity: sha512-WUjGcAqP1gQacoQe+OBJsFA7Ld4DyXuUIjZ5cc75cLHvJ7dtNsTugphxIADwspS+AraAUePCKrSVtPLFj/F88w==}
 
@@ -2684,13 +2533,6 @@
     resolution: {integrity: sha512-//nshmD55c46FuFw26xV/xFAaB5HF9Xdap7HJBBnrKdAd6/GxDBaNA1870O79+9ueg61cZLSVc+OaFlfmObYVQ==}
     engines: {node: '>= 14.16'}
 
-<<<<<<< HEAD
-  pdfjs-dist@5.4.296:
-    resolution: {integrity: sha512-DlOzet0HO7OEnmUmB6wWGJrrdvbyJKftI1bhMitK7O2N8W2gc757yyYBbINy9IDafXAV9wmKr9t7xsTaNKRG5Q==}
-    engines: {node: '>=20.16.0 || >=22.3.0'}
-
-=======
->>>>>>> f3c71b26
   performance-now@2.1.0:
     resolution: {integrity: sha512-7EAHlyLHI56VEIdK57uwHdHKIaAGbnXPiw0yWbarQZOKaKpvUIgW0jWRVLiatnM+XXlSwsanIBH/hzGMJulMow==}
 
@@ -2845,19 +2687,6 @@
 
   react-is@17.0.2:
     resolution: {integrity: sha512-w2GsyukL62IJnlaff/nRegPQR94C/XXamvMWmSHRJ4y7Ts/4ocGRmTHvOs8PSE6pB3dWOrD/nueuU5sduBsQ4w==}
-<<<<<<< HEAD
-
-  react-pdf@10.2.0:
-    resolution: {integrity: sha512-zk0DIL31oCh8cuQycM0SJKfwh4Onz0/Nwi6wTOjgtEjWGUY6eM+/vuzvOP3j70qtEULn7m1JtaeGzud1w5fY2Q==}
-    peerDependencies:
-      '@types/react': ^16.8.0 || ^17.0.0 || ^18.0.0 || ^19.0.0
-      react: ^16.8.0 || ^17.0.0 || ^18.0.0 || ^19.0.0
-      react-dom: ^16.8.0 || ^17.0.0 || ^18.0.0 || ^19.0.0
-    peerDependenciesMeta:
-      '@types/react':
-        optional: true
-=======
->>>>>>> f3c71b26
 
   react-reconciler@0.31.0:
     resolution: {integrity: sha512-7Ob7Z+URmesIsIVRjnLoDGwBEG/tVitidU0nMsqX/eeJaLY89RISO/10ERe0MqmzuKUUB1rmY+h1itMbUHg9BQ==}
@@ -3397,12 +3226,6 @@
     resolution: {integrity: sha512-o8qghlI8NZHU1lLPrpi2+Uq7abh4GGPpYANlalzWxyWteJOCsr/P+oPBA49TOLu5FTZO4d3F9MnWJfiMo4BkmA==}
     engines: {node: '>=18'}
 
-<<<<<<< HEAD
-  warning@4.0.3:
-    resolution: {integrity: sha512-rpJyN222KWIvHJ/F53XSZv0Zl/accqHR8et1kpaMTD/fLCRxtV8iX8czMzY7sVZupTI3zcUTg8eycS2kNF9l6w==}
-
-=======
->>>>>>> f3c71b26
   webgl-constants@1.1.1:
     resolution: {integrity: sha512-LkBXKjU5r9vAW7Gcu3T5u+5cvSvh5WwINdr0C+9jpzVB41cjQAP5ePArDtk/WHYdVj0GefCgM73BA7FlIiNtdg==}
 
@@ -3814,15 +3637,6 @@
   '@icons/material@0.2.4(react@18.3.1)':
     dependencies:
       react: 18.3.1
-<<<<<<< HEAD
-
-  '@isaacs/balanced-match@4.0.1': {}
-
-  '@isaacs/brace-expansion@5.0.0':
-    dependencies:
-      '@isaacs/balanced-match': 4.0.1
-=======
->>>>>>> f3c71b26
 
   '@isaacs/cliui@8.0.2':
     dependencies:
@@ -3858,50 +3672,6 @@
     dependencies:
       promise-worker-transferable: 1.0.4
       three: 0.179.1
-
-  '@napi-rs/canvas-android-arm64@0.1.80':
-    optional: true
-
-  '@napi-rs/canvas-darwin-arm64@0.1.80':
-    optional: true
-
-  '@napi-rs/canvas-darwin-x64@0.1.80':
-    optional: true
-
-  '@napi-rs/canvas-linux-arm-gnueabihf@0.1.80':
-    optional: true
-
-  '@napi-rs/canvas-linux-arm64-gnu@0.1.80':
-    optional: true
-
-  '@napi-rs/canvas-linux-arm64-musl@0.1.80':
-    optional: true
-
-  '@napi-rs/canvas-linux-riscv64-gnu@0.1.80':
-    optional: true
-
-  '@napi-rs/canvas-linux-x64-gnu@0.1.80':
-    optional: true
-
-  '@napi-rs/canvas-linux-x64-musl@0.1.80':
-    optional: true
-
-  '@napi-rs/canvas-win32-x64-msvc@0.1.80':
-    optional: true
-
-  '@napi-rs/canvas@0.1.80':
-    optionalDependencies:
-      '@napi-rs/canvas-android-arm64': 0.1.80
-      '@napi-rs/canvas-darwin-arm64': 0.1.80
-      '@napi-rs/canvas-darwin-x64': 0.1.80
-      '@napi-rs/canvas-linux-arm-gnueabihf': 0.1.80
-      '@napi-rs/canvas-linux-arm64-gnu': 0.1.80
-      '@napi-rs/canvas-linux-arm64-musl': 0.1.80
-      '@napi-rs/canvas-linux-riscv64-gnu': 0.1.80
-      '@napi-rs/canvas-linux-x64-gnu': 0.1.80
-      '@napi-rs/canvas-linux-x64-musl': 0.1.80
-      '@napi-rs/canvas-win32-x64-msvc': 0.1.80
-    optional: true
 
   '@nodelib/fs.scandir@2.1.5':
     dependencies:
@@ -4794,16 +4564,9 @@
     dependencies:
       '@babel/types': 7.28.4
 
-<<<<<<< HEAD
-  '@types/chai@5.2.3':
+  '@types/chai@5.2.2':
     dependencies:
       '@types/deep-eql': 4.0.2
-      assertion-error: 2.0.1
-=======
-  '@types/chai@5.2.2':
-    dependencies:
-      '@types/deep-eql': 4.0.2
->>>>>>> f3c71b26
 
   '@types/d3-array@3.2.2': {}
 
@@ -4837,11 +4600,7 @@
 
   '@types/lodash@4.17.20': {}
 
-<<<<<<< HEAD
-  '@types/node@20.19.23':
-=======
   '@types/node@20.19.22':
->>>>>>> f3c71b26
     dependencies:
       undici-types: 6.21.0
 
@@ -4929,11 +4688,7 @@
 
   '@vitest/expect@3.2.4':
     dependencies:
-<<<<<<< HEAD
-      '@types/chai': 5.2.3
-=======
       '@types/chai': 5.2.2
->>>>>>> f3c71b26
       '@vitest/spy': 3.2.4
       '@vitest/utils': 3.2.4
       chai: 5.3.3
@@ -4943,11 +4698,7 @@
     dependencies:
       '@vitest/spy': 3.2.4
       estree-walker: 3.0.3
-<<<<<<< HEAD
-      magic-string: 0.30.21
-=======
       magic-string: 0.30.19
->>>>>>> f3c71b26
     optionalDependencies:
       vite: 6.3.6(@types/node@24.7.0)(jiti@1.21.7)
 
@@ -4964,11 +4715,7 @@
   '@vitest/snapshot@3.2.4':
     dependencies:
       '@vitest/pretty-format': 3.2.4
-<<<<<<< HEAD
-      magic-string: 0.30.21
-=======
       magic-string: 0.30.19
->>>>>>> f3c71b26
       pathe: 2.0.3
 
   '@vitest/spy@3.2.4':
@@ -4984,11 +4731,7 @@
       sirv: 3.0.2
       tinyglobby: 0.2.15
       tinyrainbow: 2.0.0
-<<<<<<< HEAD
-      vitest: 3.2.4(@types/node@24.7.0)(@vitest/ui@3.2.4)(happy-dom@20.0.8)(jiti@1.21.7)(jsdom@27.0.1(postcss@8.5.6))
-=======
       vitest: 3.2.4(@types/node@24.7.0)(@vitest/ui@3.2.4)(happy-dom@20.0.7)(jiti@1.21.7)(jsdom@27.0.1(postcss@8.5.6))
->>>>>>> f3c71b26
 
   '@vitest/utils@3.2.4':
     dependencies:
@@ -5511,28 +5254,13 @@
       package-json-from-dist: 1.0.1
       path-scurry: 1.11.1
 
-  glob@11.0.3:
-    dependencies:
-      foreground-child: 3.3.1
-      jackspeak: 4.1.1
-      minimatch: 10.0.3
-      minipass: 7.1.2
-      package-json-from-dist: 1.0.1
-      path-scurry: 2.0.0
-
   glsl-noise@0.0.0: {}
 
   gopd@1.2.0: {}
 
-<<<<<<< HEAD
-  happy-dom@20.0.8:
-    dependencies:
-      '@types/node': 20.19.23
-=======
   happy-dom@20.0.7:
     dependencies:
       '@types/node': 20.19.22
->>>>>>> f3c71b26
       '@types/whatwg-mimetype': 3.0.2
       whatwg-mimetype: 3.0.0
 
@@ -5632,10 +5360,6 @@
       '@isaacs/cliui': 8.0.2
     optionalDependencies:
       '@pkgjs/parseargs': 0.11.0
-
-  jackspeak@4.1.1:
-    dependencies:
-      '@isaacs/cliui': 8.0.2
 
   jiti@1.21.7: {}
 
@@ -5736,33 +5460,15 @@
       '@types/three': 0.180.0
       three: 0.179.1
 
-<<<<<<< HEAD
-  magic-string@0.30.21:
+  magic-string@0.30.19:
     dependencies:
       '@jridgewell/sourcemap-codec': 1.5.5
 
-  make-cancellable-promise@2.0.0: {}
-
-  make-event-props@2.0.0: {}
-
-=======
-  magic-string@0.30.19:
-    dependencies:
-      '@jridgewell/sourcemap-codec': 1.5.5
-
->>>>>>> f3c71b26
   material-colors@1.2.6: {}
 
   math-intrinsics@1.1.0: {}
 
   mdn-data@2.12.2: {}
-<<<<<<< HEAD
-
-  merge-refs@2.0.0(@types/react@19.1.13):
-    optionalDependencies:
-      '@types/react': 19.1.13
-=======
->>>>>>> f3c71b26
 
   merge2@1.4.1: {}
 
@@ -5785,13 +5491,6 @@
 
   min-indent@1.0.1: {}
 
-<<<<<<< HEAD
-  minimatch@10.0.3:
-    dependencies:
-      '@isaacs/brace-expansion': 5.0.0
-
-=======
->>>>>>> f3c71b26
   minimatch@9.0.5:
     dependencies:
       brace-expansion: 2.0.2
@@ -5843,25 +5542,10 @@
       lru-cache: 10.4.3
       minipass: 7.1.2
 
-<<<<<<< HEAD
-  path-scurry@2.0.0:
-    dependencies:
-      lru-cache: 11.2.2
-      minipass: 7.1.2
-
-=======
->>>>>>> f3c71b26
   pathe@2.0.3: {}
 
   pathval@2.0.1: {}
 
-<<<<<<< HEAD
-  pdfjs-dist@5.4.296:
-    optionalDependencies:
-      '@napi-rs/canvas': 0.1.80
-
-=======
->>>>>>> f3c71b26
   performance-now@2.1.0:
     optional: true
 
@@ -6000,24 +5684,6 @@
   react-is@16.13.1: {}
 
   react-is@17.0.2: {}
-<<<<<<< HEAD
-
-  react-pdf@10.2.0(@types/react@19.1.13)(react-dom@18.3.1(react@18.3.1))(react@18.3.1):
-    dependencies:
-      clsx: 2.1.1
-      dequal: 2.0.3
-      make-cancellable-promise: 2.0.0
-      make-event-props: 2.0.0
-      merge-refs: 2.0.0(@types/react@19.1.13)
-      pdfjs-dist: 5.4.296
-      react: 18.3.1
-      react-dom: 18.3.1(react@18.3.1)
-      tiny-invariant: 1.3.3
-      warning: 4.0.3
-    optionalDependencies:
-      '@types/react': 19.1.13
-=======
->>>>>>> f3c71b26
 
   react-reconciler@0.31.0(react@18.3.1):
     dependencies:
@@ -6196,7 +5862,6 @@
       queue-microtask: 1.2.3
 
   safe-buffer@5.1.2: {}
-<<<<<<< HEAD
 
   safer-buffer@2.1.2: {}
 
@@ -6208,19 +5873,6 @@
     dependencies:
       loose-envify: 1.4.0
 
-=======
-
-  safer-buffer@2.1.2: {}
-
-  saxes@6.0.0:
-    dependencies:
-      xmlchars: 2.2.0
-
-  scheduler@0.23.2:
-    dependencies:
-      loose-envify: 1.4.0
-
->>>>>>> f3c71b26
   scheduler@0.25.0: {}
 
   semver@6.3.1: {}
@@ -6570,15 +6222,9 @@
       fsevents: 2.3.3
       jiti: 1.21.7
 
-<<<<<<< HEAD
-  vitest@3.2.4(@types/node@24.7.0)(@vitest/ui@3.2.4)(happy-dom@20.0.8)(jiti@1.21.7)(jsdom@27.0.1(postcss@8.5.6)):
-    dependencies:
-      '@types/chai': 5.2.3
-=======
   vitest@3.2.4(@types/node@24.7.0)(@vitest/ui@3.2.4)(happy-dom@20.0.7)(jiti@1.21.7)(jsdom@27.0.1(postcss@8.5.6)):
     dependencies:
       '@types/chai': 5.2.2
->>>>>>> f3c71b26
       '@vitest/expect': 3.2.4
       '@vitest/mocker': 3.2.4(vite@6.3.6(@types/node@24.7.0)(jiti@1.21.7))
       '@vitest/pretty-format': 3.2.4
@@ -6589,11 +6235,7 @@
       chai: 5.3.3
       debug: 4.4.3
       expect-type: 1.2.2
-<<<<<<< HEAD
-      magic-string: 0.30.21
-=======
       magic-string: 0.30.19
->>>>>>> f3c71b26
       pathe: 2.0.3
       picomatch: 4.0.3
       std-env: 3.10.0
@@ -6608,11 +6250,7 @@
     optionalDependencies:
       '@types/node': 24.7.0
       '@vitest/ui': 3.2.4(vitest@3.2.4)
-<<<<<<< HEAD
-      happy-dom: 20.0.8
-=======
       happy-dom: 20.0.7
->>>>>>> f3c71b26
       jsdom: 27.0.1(postcss@8.5.6)
     transitivePeerDependencies:
       - jiti
@@ -6632,19 +6270,11 @@
     dependencies:
       xml-name-validator: 5.0.0
 
-<<<<<<< HEAD
-  warning@4.0.3:
-    dependencies:
-      loose-envify: 1.4.0
-
-=======
->>>>>>> f3c71b26
   webgl-constants@1.1.1: {}
 
   webgl-sdf-generator@1.1.1: {}
 
   webidl-conversions@8.0.0: {}
-<<<<<<< HEAD
 
   whatwg-encoding@3.1.1:
     dependencies:
@@ -6656,19 +6286,6 @@
 
   whatwg-url@15.1.0:
     dependencies:
-=======
-
-  whatwg-encoding@3.1.1:
-    dependencies:
-      iconv-lite: 0.6.3
-
-  whatwg-mimetype@3.0.0: {}
-
-  whatwg-mimetype@4.0.0: {}
-
-  whatwg-url@15.1.0:
-    dependencies:
->>>>>>> f3c71b26
       tr46: 6.0.0
       webidl-conversions: 8.0.0
 
